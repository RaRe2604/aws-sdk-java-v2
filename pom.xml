--- conflicted
+++ resolved
@@ -111,11 +111,7 @@
         <rxjava.version>2.1.9</rxjava.version>
         <commons-codec.verion>1.10</commons-codec.verion>
         <jmh.version>1.21</jmh.version>
-<<<<<<< HEAD
         <awscrt.version>1.0.0-SNAPSHOT</awscrt.version>
-=======
-        <awscrt.version>0.9.3</awscrt.version>
->>>>>>> a5e89b31
 
         <!-- Test dependencies -->
         <junit.version>4.12</junit.version>
