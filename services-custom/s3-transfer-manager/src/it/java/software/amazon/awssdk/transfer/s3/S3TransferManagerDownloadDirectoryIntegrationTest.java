--- conflicted
+++ resolved
@@ -35,13 +35,9 @@
 import org.junit.jupiter.api.BeforeAll;
 import org.junit.jupiter.api.BeforeEach;
 import org.junit.jupiter.api.Test;
-<<<<<<< HEAD
-import software.amazon.awssdk.services.s3.internal.crt.S3CrtAsyncClient;
-=======
-import org.junit.ComparisonFailure;
 import org.junit.jupiter.params.ParameterizedTest;
 import org.junit.jupiter.params.provider.ValueSource;
->>>>>>> e2250def
+import software.amazon.awssdk.services.s3.internal.crt.S3CrtAsyncClient;
 import software.amazon.awssdk.testutils.FileUtils;
 import software.amazon.awssdk.transfer.s3.model.CompletedDirectoryDownload;
 import software.amazon.awssdk.transfer.s3.model.DirectoryDownload;
@@ -155,19 +151,11 @@
      *   }
      * </pre>
      */
-<<<<<<< HEAD
-    @Test
-    public void downloadDirectory_withPrefix() throws Exception {
-        String prefix = "notes";
-        DirectoryDownload downloadDirectory = tm.downloadDirectory(u -> u.destination(directory)
-                                                                         .listObjectsV2RequestTransformer(r -> r.prefix(prefix))
-=======
     @ParameterizedTest
     @ValueSource(strings = {"notes/2021", "notes/2021/", "notes"})
     public void downloadDirectory_withPrefix(String prefix) throws Exception {
-        DirectoryDownload downloadDirectory = tm.downloadDirectory(u -> u.destinationDirectory(destinationDirectory)
-                                                                         .prefix(prefix)
->>>>>>> e2250def
+        DirectoryDownload downloadDirectory = tm.downloadDirectory(u -> u.destination(directory)
+                                                                         .listObjectsV2RequestTransformer(r -> r.prefix(prefix))
                                                                          .bucket(TEST_BUCKET));
         CompletedDirectoryDownload completedDirectoryDownload = downloadDirectory.completionFuture().get(5, TimeUnit.SECONDS);
         assertThat(completedDirectoryDownload.failedTransfers()).isEmpty();
